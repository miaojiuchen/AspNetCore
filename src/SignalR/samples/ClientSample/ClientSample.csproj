--- conflicted
+++ resolved
@@ -16,12 +16,8 @@
     <Reference Include="Microsoft.AspNetCore.SignalR.Client" />
     <Reference Include="Microsoft.Extensions.Logging.Console" />
     <Reference Include="Microsoft.Extensions.Logging" />
-<<<<<<< HEAD
-=======
-    <Reference Include="Microsoft.Extensions.CommandLineUtils.Sources" />
     <!-- Avoid CS1705 errors due to mix of assemblies brought in transitively. -->
     <Reference Include="Microsoft.AspNetCore.SignalR.Common" />
->>>>>>> b125c76d
   </ItemGroup>
 
 </Project>