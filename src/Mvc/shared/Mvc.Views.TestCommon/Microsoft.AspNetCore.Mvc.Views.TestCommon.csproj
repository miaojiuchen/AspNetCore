--- conflicted
+++ resolved
@@ -1,4 +1,4 @@
-<Project Sdk="Microsoft.NET.Sdk">
+﻿<Project Sdk="Microsoft.NET.Sdk">
 
   <PropertyGroup>
     <TargetFramework>netcoreapp3.0</TargetFramework>
@@ -8,14 +8,9 @@
   <ItemGroup>
     <ProjectReference Include="..\Mvc.Core.TestCommon\Microsoft.AspNetCore.Mvc.Core.TestCommon.csproj" />
     <Reference Include="Microsoft.AspNetCore.Mvc.ViewFeatures" />
-<<<<<<< HEAD
     <Reference Include="Microsoft.AspNetCore.Mvc.Components.Prerendering" />
 
     <Reference Include="Microsoft.AspNetCore.Razor.Runtime" />
-=======
-    <Reference Include="Microsoft.AspNetCore.Razor.Runtime" />
-    <Reference Include="Microsoft.AspNetCore.Razor.Language" />
->>>>>>> e22a7d1b
     <Reference Include="Microsoft.Extensions.WebEncoders" />
   </ItemGroup>
 
